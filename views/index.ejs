--- conflicted
+++ resolved
@@ -114,7 +114,6 @@
 		<% })  %>
 	</select>
 </h5>
-<<<<<<< HEAD
 <h5>
 	Show
 	<select id="status-selector" onchange="window.location.href='?status='+this.value">
@@ -125,16 +124,14 @@
 	</select>
 	 statuses
 </h5>
-=======
 <nav>
-	<select id="campus-selector" onchange="window.location.href='#'+this.value; this.value='none'">
+	<select id="project-selector" onchange="window.location.href='#'+this.value; this.value='none'">
 		<option value="none">Select a project to jump to</option>
 		<% projects.forEach(project=>{ %>
 			<option value="<%= project.name.toLowerCase().replaceAll(' ', '-') %>"><%= project.name %></option>
 		<% })  %>
 	</select>
 </nav>
->>>>>>> ebbedd82
 
 <div id="projects">
 	<% projects.forEach(project=>{ %>
