--- conflicted
+++ resolved
@@ -70,21 +70,8 @@
 			console.error('REQUEST', path)
 		let response
 		try {
-<<<<<<< HEAD
-			const start = Date.now()
-=======
 			await this._limiter.limit()
->>>>>>> c429492c
 			response = await fetch(path, opt)
-			const duration = Date.now() - start
-			// TODO: do something better than this
-			// to avoid getting to the request limit of 1200 per hour
-			// with 3.15 seconds per request minimum it will not do more than 3600 / 3.15 = 1142 requests per hour
-			/// this is because the same oauth key is used for user validation
-			// so if the request limit is reached new users would not be able to log in
-			// now leaving 1200 - 1142 = 58 requests per hour leftover for new user auth
-			// a user auth request is only made for new users, not if the user is already logged in
-			await new Promise(resolve => setTimeout(resolve, Math.max(0, (3.15 * 1000) - duration)))
 			const json = await response.json()
 			this._cooldown = this._startCooldown
 			return json
